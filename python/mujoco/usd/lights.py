# Copyright 2024 DeepMind Technologies Limited
#
# Licensed under the Apache License, Version 2.0 (the "License");
# you may not use this file except in compliance with the License.
# You may obtain a copy of the License at
#
#     http://www.apache.org/licenses/LICENSE-2.0
#
# Unless required by applicable law or agreed to in writing, software
# distributed under the License is distributed on an "AS IS" BASIS,
# WITHOUT WARRANTIES OR CONDITIONS OF ANY KIND, either express or implied.
# See the License for the specific language governing permissions and
# limitations under the License.
# ==============================================================================
from typing import Optional

import numpy as np

from pxr import Gf
from pxr import Usd
from pxr import UsdGeom
from pxr import UsdLux

class USDSphereLight:
  """Class that handles the sphere lights in the USD scene"""
  def __init__(
      self, stage: Usd.Stage, light_name: str, radius: Optional[float] = 0.3
  ):
    self.stage = stage

    xform_path = f"/World/Light_Xform_{light_name}"
    light_path = f"{xform_path}/Light_{light_name}"
    self.usd_xform = UsdGeom.Xform.Define(stage, xform_path)
    self.usd_light = UsdLux.SphereLight.Define(stage, light_path)
    self.usd_prim = stage.GetPrimAtPath(light_path)

    # we assume in mujoco that all lights are point lights
    self.usd_light.GetRadiusAttr().Set(radius)
    self.usd_light.GetTreatAsPointAttr().Set(False)
    self.usd_light.GetNormalizeAttr().Set(True)

    # defining ops required by update function
    self.translate_op = self.usd_xform.AddTranslateOp()

  def update(
    self,
    pos: np.ndarray,
    intensity: int,
    color: np.ndarray,
    frame: int
  ):
    """Updates the attributes of a sphere light."""
    self.translate_op.Set(Gf.Vec3d(pos.tolist()), frame)

    if not np.any(pos):
      intensity = 0

    self.usd_light.GetIntensityAttr().Set(intensity)
    self.usd_light.GetColorAttr().Set(Gf.Vec3d(color.tolist()))


class USDDomeLight:
<<<<<<< HEAD

  def __init__(self, stage: Usd.Stage, light_name: str):
=======
  """Class that handles the dome lights in the USD scene"""
  def __init__(self, stage: Usd.Stage, obj_name: str):
>>>>>>> e734527e
    self.stage = stage

    xform_path = f"/World/Light_Xform_{light_name}"
    light_path = f"{xform_path}/Light_{light_name}"
    self.usd_xform = UsdGeom.Xform.Define(stage, xform_path)
    self.usd_light = UsdLux.DomeLight.Define(stage, light_path)
    self.usd_prim = stage.GetPrimAtPath(light_path)

    # we assume in mujoco that all lights are point lights
    self.usd_light.GetNormalizeAttr().Set(True)

  def update(self, intensity: int, color: np.ndarray):
    """Updates the attributes of a dome light."""
    self.usd_light.GetIntensityAttr().Set(intensity)
    self.usd_light.GetExposureAttr().Set(0.0)
    self.usd_light.GetColorAttr().Set(Gf.Vec3d(color.tolist()))<|MERGE_RESOLUTION|>--- conflicted
+++ resolved
@@ -60,13 +60,8 @@
 
 
 class USDDomeLight:
-<<<<<<< HEAD
-
+  """Class that handles the dome lights in the USD scene"""
   def __init__(self, stage: Usd.Stage, light_name: str):
-=======
-  """Class that handles the dome lights in the USD scene"""
-  def __init__(self, stage: Usd.Stage, obj_name: str):
->>>>>>> e734527e
     self.stage = stage
 
     xform_path = f"/World/Light_Xform_{light_name}"
