--- conflicted
+++ resolved
@@ -3,12 +3,7 @@
 
 import mujoco
 
-<<<<<<< HEAD
-# from mujoco.usd import exporter
-import exporter
-=======
 from mujoco.usd import exporter
->>>>>>> e734527e
 
 def generate_usd_trajectory(args):
   """Generates a USD file given the user arguments"""
@@ -23,20 +18,13 @@
                              output_directory_root=args.output_directory_root,
                              camera_names=args.camera_names)
 
-<<<<<<< HEAD
   cam = mujoco.MjvCamera()
     
-=======
->>>>>>> e734527e
   # step through the simulation for the given duration of time
   while d.time < args.duration:
     mujoco.mj_step(m, d)
     if exp.frame_count < d.time * args.framerate:
-<<<<<<< HEAD
       exp.update_scene(data=d, camera=cam)
-=======
-      exp.update_scene(data=d)
->>>>>>> e734527e
 
   exp.save_scene(filetype=args.export_extension)
 
@@ -72,11 +60,7 @@
   parser.add_argument('--export_extension',
                       type=str,
                       default="usd",
-<<<<<<< HEAD
-                      help='extension of exported file (can be usd, usda, or usdc)')
-=======
                       help='extension of exported file (usd, usda, usdc)')
->>>>>>> e734527e
 
   args = parser.parse_args()
   generate_usd_trajectory(args)